--- conflicted
+++ resolved
@@ -1,10 +1,6 @@
 [tool.poetry]
 name = "sechat"
-<<<<<<< HEAD
-version = "1.1.1"
-=======
-version = "1.1.0"
->>>>>>> 346f51dd
+version = 1.1.1
 description = "A BETTER Stack Exchange chat library."
 readme = "README.md"
 authors = ["Ginger"]
